--- conflicted
+++ resolved
@@ -78,7 +78,7 @@
         prediction: int,
         all_rules: pd.DataFrame,
     ):
-<<<<<<< HEAD
+
 
         """
         Check states when making an action based on prediction.
@@ -231,7 +231,7 @@
                 cur_list.append(feature)
         new_feature_list = sorted(list(set(feature_list) - set(cur_list)))
         return new_feature_list
-=======
+
         """
         Check states when making an action based on prediction.
         Added rules for manual override priority and action frequency.
@@ -288,7 +288,7 @@
             self.log(f"---verify_rules took: {elapsed_time}")
             self.log(f"--- No matching rules, empty DB for {act}")
             return True
->>>>>>> 0ea09d11
+
 
     def state_handler(self, entity, attribute, old, new, kwargs):
         sensors = tsh_config.sensors
@@ -300,7 +300,7 @@
             self.log(f"\n")
             self.log(f"<--- {entity} is {new} --->")
 
-<<<<<<< HEAD
+
             # Get feature list from parsed data header, set all columns to 0
             feature_list = self.get_base_columns()
 
@@ -337,7 +337,7 @@
                     con=con,
                 )
                 all_rules = all_rules.drop(columns=["index"])
-=======
+
             if entity in actuators:
                 if old != new:
                     self.manual_override[entity] = now
@@ -346,7 +346,6 @@
                     if entity not in self.action_counters:
                         self.action_counters[entity] = []
                     self.action_counters[entity].append(now)
->>>>>>> 0ea09d11
 
             enabled_actuators = self.read_actuators()
             if entity in actuators:
@@ -367,7 +366,6 @@
                 for act, model in self.act_model_set.items():
                     if act in enabled_actuators:
                         self.log(f"Prediction sequence for: {act}")
-<<<<<<< HEAD
 
                         # the actuators feature state should not affect the model and also the duplicate column
                         df_sen_states_less = df_sen_states[
@@ -405,7 +403,7 @@
                         self.log("Ignore Disabled actuator")
 
             self.last_states = self.get_state()
-=======
+
                         df_sen_states = self.get_sensor_states(entity, sensors)
                         prediction = model.predict(df_sen_states)
                         if self.verify_rules(act, df_sen_states, prediction, all_rules):
@@ -421,4 +419,3 @@
             self.turn_off(act)
         else:
             self.log(f"---{act} state has not changed.")
->>>>>>> 0ea09d11
