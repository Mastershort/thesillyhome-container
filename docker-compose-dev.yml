--- conflicted
+++ resolved
@@ -7,12 +7,8 @@
 services:
   thesillyhome:
     container_name: thesillyhome
-<<<<<<< HEAD
     image: Lightningpicture/thesillyhome-container:ndev-20
-=======
-    image: Lightningpicture/thesillyhome-container:ndev-19
 
->>>>>>> 480d62f8
     restart: unless-stopped
     volumes:
       - .\thesillyhome_src\appdaemon\apps\:/thesillyhome_src/appdaemon/apps/
