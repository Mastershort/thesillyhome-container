--- conflicted
+++ resolved
@@ -7,13 +7,8 @@
 services:
   thesillyhome:
     container_name: thesillyhome
-<<<<<<< HEAD
     image: Lightningpicture/thesillyhome-container:ndev-19
-=======
 
-    image: Lightningpicture/thesillyhome-container:ndev-18
-
->>>>>>> 912aef23
     restart: unless-stopped
     volumes:
       - .\thesillyhome_src\appdaemon\apps\:/thesillyhome_src/appdaemon/apps/
